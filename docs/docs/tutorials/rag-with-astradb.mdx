import ThemedImage from "@theme/ThemedImage";
import useBaseUrl from "@docusaurus/useBaseUrl";
import ZoomableImage from "/src/theme/ZoomableImage.js";
import Admonition from "@theme/Admonition";

# 🌟 RAG with Astra DB

This guide will walk you through how to build a RAG (Retrieval Augmented Generation) application using **Astra DB** and **Langflow**.

[Astra DB](https://www.datastax.com/products/datastax-astra?utm_source=langflow-pre-release&utm_medium=referral&utm_campaign=langflow-announcement&utm_content=astradb) is a cloud-native database built on Apache Cassandra that is optimized for the cloud. It is a fully managed database-as-a-service that simplifies operations and reduces costs. Astra DB is built on the same technology that powers the largest Cassandra deployments in the world.

In this guide, we will use Astra DB as a vector store to store and retrieve the documents that will be used by the RAG application to generate responses.

<Admonition type="tip">
  This guide assumes that you have Langflow up and running. If you are new to
  Langflow, you can check out the [Getting
  Started](../getting-started/install-langflow) guide.
</Admonition>

TLDR;

- [Create a free Astra DB account](https://astra.datastax.com/signup?utm_source=langflow-pre-release&utm_medium=referral&utm_campaign=langflow-announcement&utm_content=create-a-free-astra-db-account)
- Duplicate our [Langflow 1.0 Space](https://huggingface.co/spaces/Langflow/Langflow-Preview?duplicate=true)
- Create a new database, get a **Token** and the **API Endpoint**
- Click on the **New Project** button and look for Vector Store RAG. This will create a new project with the necessary components
- Import the project into Langflow by dropping it on the Canvas or My Collection page
- Update the **Token** and **API Endpoint** in the **Astra DB** components
- Update the OpenAI API key in the **OpenAI** components
- Run the ingestion flow which is the one that uses the **Astra DB** component
- Click on the ⚡ _Run_ button and start interacting with your RAG application

# First things first

## Create an Astra DB Database

To get started, you will need to [create an Astra DB database](https://astra.datastax.com/signup?utm_source=langflow-pre-release&utm_medium=referral&utm_campaign=langflow-announcement&utm_content=create-an-astradb-database).

Once you have created an account, you will be taken to the Astra DB dashboard. Click on the **Create Database** button.

<ZoomableImage
  alt="Docusaurus themed image"
  sources={{
    light: "img/astra-create-database.png",
    dark: "img/astra-create-database.png",
  }}
  style={{ width: "80%", margin: "20px auto" }}
/>

Now you will need to configure your database. Choose the **Serverless (Vector)** deployment type, and pick a Database name, provider and region.

After you have configured your database, click on the **Create Database** button.

<ZoomableImage
  alt="Docusaurus themed image"
  sources={{
    light: "img/astra-configure-deployment.png",
    dark: "img/astra-configure-deployment.png",
  }}
  style={{ width: "80%", margin: "20px auto" }}
/>

Once your database is initialized, to the right of the page, you will see the _Database Details_ section which contains a button for you to copy the **API Endpoint** and another to generate a **Token**.

<ZoomableImage
  alt="Docusaurus themed image"
  sources={{
    light: "img/astra-generate-token.png",
    dark: "img/astra-generate-token.png",
  }}
  style={{ width: "50%", margin: "20px auto" }}
/>

Now we are all set to start building our RAG application using Astra DB and Langflow.

## (Optional) Duplicate the Langflow 1.0 HuggingFace Space

If you haven't already, now is the time to launch Langflow. To make things easier, you can duplicate our [Langflow 1.0 Space](https://huggingface.co/spaces/Langflow/Langflow-Preview?duplicate=true) which sets up a Langflow instance just for you.

## Open the Vector Store RAG Project in Langflow

Run Langflow and open the UI.

In the Langflow dashboard, click the **New Project** button and select the **Vector Store RAG** project. This will open a starter project with the necessary components to run a RAG application using Astra DB.

This project consists of two flows. The simpler one is the **Ingestion Flow** which is responsible for ingesting the documents into the Astra DB database.

Your first step should be to understand what each flow does and how they interact with each other.

The ingestion flow consists of:

- **Files** component that uploads a text file to Langflow
- **Recursive Character Text Splitter** component that splits the text into smaller chunks
- **OpenAIEmbeddings** component that generates embeddings for the text chunks
- **Astra DB** component that stores the text chunks in the Astra DB database

<ZoomableImage
  alt="Docusaurus themed image"
  sources={{
    light: "img/astra-ingestion-flow.png",
    dark: "img/astra-ingestion-flow.png",
  }}
  style={{ width: "80%", margin: "20px auto" }}
/>

Now, let's update the **Astra DB** and **Astra DB Search** components with the **Token** and **API Endpoint** that we generated earlier, and the OpenAI Embeddings components with your OpenAI API key.

<ZoomableImage
  alt="Docusaurus themed image"
  sources={{
    light: "img/astra-ingestion-fields.png",
    dark: "img/astra-ingestion-fields.png",
  }}
  style={{ width: "80%", margin: "20px auto" }}
/>

And run it! This will ingest the Text data from your file into the Astra DB database.

<ZoomableImage
  alt="Docusaurus themed image"
  sources={{
    light: "img/astra-ingestion-run.png",
    dark: "img/astra-ingestion-run.png",
  }}
  style={{ width: "80%", margin: "20px auto" }}
/>

Now, on to the **RAG Flow**. This flow is responsible for generating responses to your queries. It will define all of the steps from getting the User's input to generating a response and displaying it in the Playground.

The RAG flow is a bit more complex. It consists of:

- **Chat Input** component that defines where to put the user input coming from the Playground
- **OpenAI Embeddings** component that generates embeddings from the user input
- **Astra DB Search** component that retrieves the most relevant Data from the Astra DB database
- **Text Output** component that turns the Data into Text by concatenating them and also displays it in the Playground
  - One interesting point you'll see here is that this component is named `Extracted Chunks`, and that is how it will appear in the Playground
- **Prompt** component that takes in the user input and the retrieved Data as text and builds a prompt for the OpenAI model
- **OpenAI** component that generates a response to the prompt
- **Chat Output** component that displays the response in the Playground

<ZoomableImage
  alt="Docusaurus themed image"
  sources={{
    light: "img/astra-rag-flow.png",
    dark: "img/astra-rag-flow.png",
  }}
  style={{ width: "80%", margin: "20px auto" }}
/>

To run it all we have to do is click on the **![Playground icon](/logos/botmessage.svg)Playground** button and start interacting with your RAG application.

<ZoomableImage
  alt="Docusaurus themed image"
  sources={{
    light: "img/astra-rag-flow-run.png",
    dark: "img/astra-rag-flow-run.png",
  }}
  style={{ width: "80%", margin: "20px auto" }}
/>

This opens the Playground where you can chat with your data.

Because this flow has a **Chat Input** and a **Text Output** component, the Panel displays a chat input at the bottom and the Extracted Chunks section on the left.

<ZoomableImage
  alt="Docusaurus themed image"
  sources={{
    light: "img/astra-rag-flow-interaction-panel.png",
    dark: "img/astra-rag-flow-interaction-panel.png",
  }}
  style={{ width: "80%", margin: "20px auto" }}
/>

Once we interact with it we get a response and the Extracted Chunks section is updated with the retrieved Data.

<ZoomableImage
  alt="Docusaurus themed image"
  sources={{
    light: "img/astra-rag-flow-interaction-panel-interaction.png",
    dark: "img/astra-rag-flow-interaction-panel-interaction.png",
  }}
  style={{ width: "80%", margin: "20px auto" }}
/>

And that's it! You have successfully ran a RAG application using Astra DB and Langflow.

# Conclusion

In this guide, we have learned how to run a RAG application using Astra DB and Langflow.
We have seen how to create an Astra DB database, import the Astra DB RAG Flows project into Langflow, and run the ingestion and RAG flows.import ThemedImage from "@theme/ThemedImage";
import useBaseUrl from "@docusaurus/useBaseUrl";
import ZoomableImage from "/src/theme/ZoomableImage.js";
<<<<<<< HEAD
import Admonition from "@theme/Admonition";import ThemedImage from "@theme/ThemedImage";
import useBaseUrl from "@docusaurus/useBaseUrl";
import ZoomableImage from "/src/theme/ZoomableImage.js";
import Admonition from "@theme/Admonition";import ThemedImage from "@theme/ThemedImage";
import useBaseUrl from "@docusaurus/useBaseUrl";
import ZoomableImage from "/src/theme/ZoomableImage.js";
import Admonition from "@theme/Admonition";import ThemedImage from "@theme/ThemedImage";
import useBaseUrl from "@docusaurus/useBaseUrl";
import ZoomableImage from "/src/theme/ZoomableImage.js";
=======
>>>>>>> 30eacad9
import Admonition from "@theme/Admonition";<|MERGE_RESOLUTION|>--- conflicted
+++ resolved
@@ -41,7 +41,7 @@
   alt="Docusaurus themed image"
   sources={{
     light: "img/astra-create-database.png",
-    dark: "img/astra-create-database.png",
+    dark: "img/astra-create-database.png"
   }}
   style={{ width: "80%", margin: "20px auto" }}
 />
@@ -54,7 +54,7 @@
   alt="Docusaurus themed image"
   sources={{
     light: "img/astra-configure-deployment.png",
-    dark: "img/astra-configure-deployment.png",
+    dark: "img/astra-configure-deployment.png"
   }}
   style={{ width: "80%", margin: "20px auto" }}
 />
@@ -65,7 +65,7 @@
   alt="Docusaurus themed image"
   sources={{
     light: "img/astra-generate-token.png",
-    dark: "img/astra-generate-token.png",
+    dark: "img/astra-generate-token.png"
   }}
   style={{ width: "50%", margin: "20px auto" }}
 />
@@ -97,7 +97,7 @@
   alt="Docusaurus themed image"
   sources={{
     light: "img/astra-ingestion-flow.png",
-    dark: "img/astra-ingestion-flow.png",
+    dark: "img/astra-ingestion-flow.png"
   }}
   style={{ width: "80%", margin: "20px auto" }}
 />
@@ -108,7 +108,7 @@
   alt="Docusaurus themed image"
   sources={{
     light: "img/astra-ingestion-fields.png",
-    dark: "img/astra-ingestion-fields.png",
+    dark: "img/astra-ingestion-fields.png"
   }}
   style={{ width: "80%", margin: "20px auto" }}
 />
@@ -119,7 +119,7 @@
   alt="Docusaurus themed image"
   sources={{
     light: "img/astra-ingestion-run.png",
-    dark: "img/astra-ingestion-run.png",
+    dark: "img/astra-ingestion-run.png"
   }}
   style={{ width: "80%", margin: "20px auto" }}
 />
@@ -141,7 +141,7 @@
   alt="Docusaurus themed image"
   sources={{
     light: "img/astra-rag-flow.png",
-    dark: "img/astra-rag-flow.png",
+    dark: "img/astra-rag-flow.png"
   }}
   style={{ width: "80%", margin: "20px auto" }}
 />
@@ -152,7 +152,7 @@
   alt="Docusaurus themed image"
   sources={{
     light: "img/astra-rag-flow-run.png",
-    dark: "img/astra-rag-flow-run.png",
+    dark: "img/astra-rag-flow-run.png"
   }}
   style={{ width: "80%", margin: "20px auto" }}
 />
@@ -165,7 +165,7 @@
   alt="Docusaurus themed image"
   sources={{
     light: "img/astra-rag-flow-interaction-panel.png",
-    dark: "img/astra-rag-flow-interaction-panel.png",
+    dark: "img/astra-rag-flow-interaction-panel.png"
   }}
   style={{ width: "80%", margin: "20px auto" }}
 />
@@ -176,7 +176,7 @@
   alt="Docusaurus themed image"
   sources={{
     light: "img/astra-rag-flow-interaction-panel-interaction.png",
-    dark: "img/astra-rag-flow-interaction-panel-interaction.png",
+    dark: "img/astra-rag-flow-interaction-panel-interaction.png"
   }}
   style={{ width: "80%", margin: "20px auto" }}
 />
@@ -189,16 +189,4 @@
 We have seen how to create an Astra DB database, import the Astra DB RAG Flows project into Langflow, and run the ingestion and RAG flows.import ThemedImage from "@theme/ThemedImage";
 import useBaseUrl from "@docusaurus/useBaseUrl";
 import ZoomableImage from "/src/theme/ZoomableImage.js";
-<<<<<<< HEAD
-import Admonition from "@theme/Admonition";import ThemedImage from "@theme/ThemedImage";
-import useBaseUrl from "@docusaurus/useBaseUrl";
-import ZoomableImage from "/src/theme/ZoomableImage.js";
-import Admonition from "@theme/Admonition";import ThemedImage from "@theme/ThemedImage";
-import useBaseUrl from "@docusaurus/useBaseUrl";
-import ZoomableImage from "/src/theme/ZoomableImage.js";
-import Admonition from "@theme/Admonition";import ThemedImage from "@theme/ThemedImage";
-import useBaseUrl from "@docusaurus/useBaseUrl";
-import ZoomableImage from "/src/theme/ZoomableImage.js";
-=======
->>>>>>> 30eacad9
 import Admonition from "@theme/Admonition";