[tool.poetry]
name = "langflow"
version = "0.0.80"
description = "A Python package with a built-in web application"
authors = ["Logspace <contact@logspace.ai>"]
maintainers = [
    "Gabriel Almeida <gabriel@logspace.ai>",
    "Ibis Prevedello <ibiscp@gmail.com>",
    "Lucas Eduoli <lucaseduoli@gmail.com>",
    "Otávio Anovazzi <otavio2204@gmail.com>",
]
repository = "https://github.com/logspace-ai/langflow"
license = "MIT"
readme = "README.md"
keywords = ["nlp", "langchain", "openai", "gpt", "gui"]
packages = [{ include = "langflow", from = "src/backend" }]
include = ["src/backend/langflow/*", "src/backend/langflow/**/*"]


[tool.poetry.scripts]
langflow = "langflow.__main__:main"

[tool.poetry.dependencies]
python = ">=3.9,<3.12"
fastapi = "^0.95.0"
uvicorn = "^0.20.0"
beautifulsoup4 = "^4.11.2"
google-search-results = "^2.4.1"
google-api-python-client = "^2.79.0"
typer = "^0.7.0"
gunicorn = "^20.1.0"
langchain = "^0.0.186"
openai = "^0.27.7"
types-pyyaml = "^6.0.12.8"
dill = "^0.3.6"
pandas = "^1.5.3"
chromadb = "^0.3.21"
huggingface-hub = "^0.13.3"
rich = "^13.3.3"
llama-cpp-python = "^0.1.50"
networkx = "^3.1"
unstructured = "^0.5.11"
pypdf = "^3.7.1"
lxml = "^4.9.2"
pysrt = "^1.1.2"
fake-useragent = "^1.1.3"
docstring-parser = "^0.15"
psycopg2-binary = "^2.9.6"
pyarrow = "^11.0.0"
tiktoken = "^0.3.3"
wikipedia = "^1.4.0"
langchain-serve = { version = ">0.0.39", optional = true }
qdrant-client = "^1.2.0"
websockets = "^11.0.3"
weaviate-client = "^3.19.2"
jina = "3.15.2"
sentence-transformers = "^2.2.2"
ctransformers = "^0.2.2"
cohere = "^4.6.0"
<<<<<<< HEAD
faiss-cpu = "^1.7.4"
=======
anthropic = "^0.2.9"
>>>>>>> cce41189


[tool.poetry.group.dev.dependencies]
black = "^23.1.0"
ipykernel = "^6.21.2"
mypy = "^1.1.1"
ruff = "^0.0.254"
httpx = "^0.23.3"
pytest = "^7.2.2"
types-requests = "^2.28.11"
requests = "^2.28.0"
pytest-cov = "^4.0.0"
pandas-stubs = "^2.0.0.230412"
types-pillow = "^9.5.0.2"


[tool.poetry.extras]
deploy = ["langchain-serve"]

[tool.ruff]
line-length = 120

[build-system]
requires = ["poetry-core"]
build-backend = "poetry.core.masonry.api"<|MERGE_RESOLUTION|>--- conflicted
+++ resolved
@@ -57,11 +57,8 @@
 sentence-transformers = "^2.2.2"
 ctransformers = "^0.2.2"
 cohere = "^4.6.0"
-<<<<<<< HEAD
 faiss-cpu = "^1.7.4"
-=======
 anthropic = "^0.2.9"
->>>>>>> cce41189
 
 
 [tool.poetry.group.dev.dependencies]
