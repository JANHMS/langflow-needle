// For format details, see https://aka.ms/devcontainer.json. For config options, see the
// README at: https://github.com/devcontainers/templates/tree/main/src/universal
{
  "name": "Langflow Dev Container",
  // Or use a Dockerfile or Docker Compose file. More info: https://containers.dev/guide/dockerfile
  "image": "mcr.microsoft.com/devcontainers/python:1-3.10-bullseye",

  // Features to add to the dev container. More info: https://containers.dev/features.
  "features": {
    "ghcr.io/devcontainers/features/node": {},
    "ghcr.io/devcontainers-contrib/features/poetry": {}
  },

  // Use 'forwardPorts' to make a list of ports inside the container available locally.
  // "forwardPorts": [],

  // Use 'postCreateCommand' to run commands after the container is created.
  "postCreateCommand": "make install_frontend && make install_backend",

<<<<<<< HEAD
	// Configure tool-specific properties.
	"customizations": {
		"vscode": {"extensions": [
				"actboy168.tasks",
				"GitHub.copilot",
				"ms-python.python",
				"sourcery.sourcery",
				"eamodio.gitlens",
				"ms-vscode.makefile-tools",
				"GitHub.vscode-pull-request-github",
				"ms-azuretools.vscode-docker"
			]}
	}
=======
  "containerEnv": {
    "POETRY_VIRTUALENVS_IN_PROJECT": "true"
  },
>>>>>>> d7f0ab9b

  // Configure tool-specific properties.
  "customizations": {
    "vscode": {
      "extensions": [
        "actboy168.tasks",
        "GitHub.copilot",
        "ms-python.python",
        "sourcery.sourcery",
        "eamodio.gitlens",
        "ms-vscode.makefile-tools",
        "GitHub.vscode-pull-request-github"
      ]
    }
  }

  // Uncomment to connect as root instead. More info: https://aka.ms/dev-containers-non-root.
  // "remoteUser": "root"
}<|MERGE_RESOLUTION|>--- conflicted
+++ resolved
@@ -15,12 +15,16 @@
   // "forwardPorts": [],
 
   // Use 'postCreateCommand' to run commands after the container is created.
-  "postCreateCommand": "make install_frontend && make install_backend",
+  "postCreateCommand": "make setup_devcontainer",
 
-<<<<<<< HEAD
-	// Configure tool-specific properties.
+  "containerEnv": {
+    "POETRY_VIRTUALENVS_IN_PROJECT": "true"
+  },
+
+  // Configure tool-specific properties.
 	"customizations": {
-		"vscode": {"extensions": [
+		"vscode": {
+      "extensions": [
 				"actboy168.tasks",
 				"GitHub.copilot",
 				"ms-python.python",
@@ -31,26 +35,6 @@
 				"ms-azuretools.vscode-docker"
 			]}
 	}
-=======
-  "containerEnv": {
-    "POETRY_VIRTUALENVS_IN_PROJECT": "true"
-  },
->>>>>>> d7f0ab9b
-
-  // Configure tool-specific properties.
-  "customizations": {
-    "vscode": {
-      "extensions": [
-        "actboy168.tasks",
-        "GitHub.copilot",
-        "ms-python.python",
-        "sourcery.sourcery",
-        "eamodio.gitlens",
-        "ms-vscode.makefile-tools",
-        "GitHub.vscode-pull-request-github"
-      ]
-    }
-  }
 
   // Uncomment to connect as root instead. More info: https://aka.ms/dev-containers-non-root.
   // "remoteUser": "root"
