--- conflicted
+++ resolved
@@ -11,23 +11,7 @@
 export default function FlowSettingsModal({
   open,
   setOpen,
-<<<<<<< HEAD
 }: FlowSettingsPropsType): JSX.Element {
-  const { setErrorData, setSuccessData } = useContext(alertContext);
-  const ref = useRef();
-  const { flows, tabId, updateFlow, saveFlow } = useContext(TabsContext);
-  const maxLength = 50;
-  const [name, setName] = useState(
-    flows.find((flow) => flow.id === tabId)!.name
-  );
-  const [description, setDescription] = useState(
-    flows.find((flow) => flow.id === tabId)!.description
-  );
-=======
-}: {
-  open: boolean;
-  setOpen: (open: boolean) => void;
-}) {
   const { setSuccessData } = useContext(alertContext);
   const { flows, tabId, updateFlow, saveFlow } = useContext(TabsContext);
   const flow = flows.find((f) => f.id === tabId);
@@ -37,7 +21,6 @@
   }, [flow.name, flow.description]);
   const [name, setName] = useState(flow.name);
   const [description, setDescription] = useState(flow.description);
->>>>>>> aa441259
   const [invalidName, setInvalidName] = useState(false);
 
   function handleClick(): void {
