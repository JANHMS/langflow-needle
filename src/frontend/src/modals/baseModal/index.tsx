--- conflicted
+++ resolved
@@ -104,18 +104,12 @@
       </DialogTrigger>
       <DialogContent className={minWidth}>
         {headerChild}
-<<<<<<< HEAD
-        <div className={`mt-2 flex ${height} w-full `}>{ContentChild}</div>
+        <div className={`mt-2 flex flex-col ${height} w-full `}>
+          {ContentChild}
+        </div>
         {ContentFooter && (
           <div className="flex flex-row-reverse">{ContentFooter}</div>
         )}
-=======
-        <div className={`mt-2 flex flex-col ${height} w-full `}>
-          {ContentChild}
-        </div>
-
-        <div className="flex flex-row-reverse">{ContentFooter}</div>
->>>>>>> d1f744e4
       </DialogContent>
     </Dialog>
   );
