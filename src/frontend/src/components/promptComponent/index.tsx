--- conflicted
+++ resolved
@@ -1,13 +1,6 @@
 import { useEffect } from "react";
-<<<<<<< HEAD
-import GenericModal from "../../modals/genericModal";
-import { TextAreaComponentType } from "../../types/components";
-
-import { ExternalLink } from "lucide-react";
-=======
 
 import { TypeModal } from "../../constants/enums";
->>>>>>> d0300a19
 import { postValidatePrompt } from "../../controllers/API";
 import GenericModal from "../../modals/genericModal";
 import { TextAreaComponentType } from "../../types/components";
