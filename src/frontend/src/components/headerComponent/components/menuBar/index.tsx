import { useContext } from "react";
import { TabsContext } from "../../../../contexts/tabsContext";
import { PopUpContext } from "../../../../contexts/popUpContext";
import {
  Plus,
  ChevronDown,
  ChevronLeft,
  Undo,
  Redo,
  Settings2,
} from "lucide-react";
import {
  DropdownMenu,
  DropdownMenuContent,
  DropdownMenuItem,
  DropdownMenuTrigger,
  DropdownMenuRadioGroup,
  DropdownMenuRadioItem,
  DropdownMenuLabel,
  DropdownMenuSeparator,
} from "../../../ui/dropdown-menu";

import { alertContext } from "../../../../contexts/alertContext";
import { Link } from "react-router-dom";
import { undoRedoContext } from "../../../../contexts/undoRedoContext";
import FlowSettingsModal from "../../../../modals/flowSettingsModal";
import { Button } from "../../../ui/button";

export const MenuBar = ({ flows, tabId }) => {
  const { updateFlow, setTabId, addFlow } = useContext(TabsContext);
  const { setErrorData } = useContext(alertContext);
  const { openPopUp } = useContext(PopUpContext);
  const { undo, redo } = useContext(undoRedoContext);

  function handleAddFlow() {
    try {
      addFlow(null, true);
      // saveFlowStyleInDataBase();
    } catch (err) {
      setErrorData(err);
    }
  }
  let current_flow = flows.find((flow) => flow.id === tabId);

  return (
    <div className="flex gap-2 items-center">
      <Link to="/">
        <ChevronLeft className="w-4" />
      </Link>
      <div className="flex items-center font-medium text-sm rounded-md py-1 px-1.5 gap-0.5">
        <DropdownMenu>
          <DropdownMenuTrigger>
<<<<<<< HEAD
            <Button className="gap-2 flex items-center max-w-[200px]" variant="primary" size="sm">
              <div className="truncate flex-1">

=======
            <Button
              className="gap-2 flex items-center"
              variant="primary"
              size="sm"
            >
>>>>>>> f6f9ef5a
              {current_flow.name}
              </div>
              <ChevronDown className="w-4 h-4" />
            </Button>
          </DropdownMenuTrigger>
          <DropdownMenuContent className="w-44">
            <DropdownMenuLabel>Edit</DropdownMenuLabel>
            <DropdownMenuItem
              onClick={() => {
                openPopUp(<FlowSettingsModal />);
              }}
            >
              <Settings2 className="w-4 h-4 mr-2 dark:text-gray-300" />
              Settings
            </DropdownMenuItem>
            <DropdownMenuItem
              onClick={() => {
                undo();
              }}
            >
              <Undo className="w-4 h-4 mr-2 dark:text-gray-300" />
              Undo
            </DropdownMenuItem>
            <DropdownMenuItem
              onClick={() => {
                redo();
              }}
            >
              <Redo className="w-4 h-4 mr-2 dark:text-gray-300" />
              Redo
            </DropdownMenuItem>
            <DropdownMenuSeparator />
            <DropdownMenuLabel>Flows</DropdownMenuLabel>
            <DropdownMenuRadioGroup
              value={tabId}
              onValueChange={(value) => {
                setTabId(value);
              }}
            >
              {flows.map((flow, idx) => {
                return (
                  <Link to={"/flow/" + flow.id}>
                    <DropdownMenuRadioItem value={flow.id}>
                      {flow.name}
                    </DropdownMenuRadioItem>
                  </Link>
                );
              })}
            </DropdownMenuRadioGroup>
            <DropdownMenuItem
              onClick={() => {
                handleAddFlow();
              }}
            >
              <Plus className="w-4 h-4 mr-2" />
              Add Flow
            </DropdownMenuItem>
          </DropdownMenuContent>
        </DropdownMenu>
      </div>
    </div>
  );
};

export default MenuBar;<|MERGE_RESOLUTION|>--- conflicted
+++ resolved
@@ -50,19 +50,12 @@
       <div className="flex items-center font-medium text-sm rounded-md py-1 px-1.5 gap-0.5">
         <DropdownMenu>
           <DropdownMenuTrigger>
-<<<<<<< HEAD
-            <Button className="gap-2 flex items-center max-w-[200px]" variant="primary" size="sm">
-              <div className="truncate flex-1">
-
-=======
             <Button
-              className="gap-2 flex items-center"
+              className="gap-2 flex items-center max-w-[200px]"
               variant="primary"
               size="sm"
             >
->>>>>>> f6f9ef5a
-              {current_flow.name}
-              </div>
+              <div className="truncate flex-1">{current_flow.name}</div>
               <ChevronDown className="w-4 h-4" />
             </Button>
           </DropdownMenuTrigger>
