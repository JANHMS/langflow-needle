import {
	createContext,
	useEffect,
	useState,
	useRef,
	ReactNode,
	useContext,
} from "react";
import { FlowType } from "../types/flow";
import { LangFlowState, TabsContextType } from "../types/tabs";
import { normalCaseToSnakeCase, updateObject } from "../utils";
import { alertContext } from "./alertContext";
<<<<<<< HEAD
const { v4: uuidv4 } = require('uuid');
=======
import { typesContext } from "./typesContext";
import { TemplateVariableType } from "../types/api";
>>>>>>> ed312f10

const TabsContextInitialValue: TabsContextType = {
	save: () => {},
	tabIndex: 0,
	setTabIndex: (index: number) => {},
	flows: [],
	removeFlow: (id: string) => {},
	addFlow: (flowData?: any) => {},
	updateFlow: (newFlow: FlowType) => {},
	incrementNodeId: () => 0,
	downloadFlow: (flow: FlowType) => {},
	uploadFlow: () => {},
<<<<<<< HEAD
=======
	lockChat: false,
	setLockChat: (prevState: boolean) => {},
>>>>>>> ed312f10
	hardReset: () => {},
};

export const TabsContext = createContext<TabsContextType>(
	TabsContextInitialValue
);

export function TabsProvider({ children }: { children: ReactNode }) {
	const { setNoticeData } = useContext(alertContext);
	const [tabIndex, setTabIndex] = useState(0);
	const [flows, setFlows] = useState<Array<FlowType>>([]);
<<<<<<< HEAD
	const [id, setId] = useState("");
=======
	const [id, setId] = useState(0);
	const [lockChat, setLockChat] = useState(false);
	const { templates } = useContext(typesContext);
>>>>>>> ed312f10

	const newNodeId = useRef(0);
	function incrementNodeId() {
		newNodeId.current = newNodeId.current + 1;
		return newNodeId.current;
	}
	function save() {
<<<<<<< HEAD
=======
		console.log("save");
>>>>>>> ed312f10
		if (flows.length !== 0)
			window.localStorage.setItem(
				"tabsData",
				JSON.stringify({ tabIndex, flows, id, nodeId: newNodeId.current })
			);
	}
	useEffect(() => {
		//save tabs locally
		save();
	}, [flows, id, tabIndex, newNodeId]);

	useEffect(() => {
		//get tabs locally saved
		let cookie = window.localStorage.getItem("tabsData");
		if (cookie && Object.keys(templates).length > 0) {
			let cookieObject: LangFlowState = JSON.parse(cookie);
			cookieObject.flows.forEach((flow) => {
				flow.data.nodes.forEach((node) => {
					if (Object.keys(templates[node.data.type]["template"]).length>0) {
						node.data.node.template = updateObject(
							node.data.node.template as TemplateVariableType,
							templates[node.data.type][
								"template"
							] as unknown as TemplateVariableType
						);
					}
				});
			});
			setTabIndex(cookieObject.tabIndex);
			setFlows(cookieObject.flows);
			setId(cookieObject.id);
			newNodeId.current = cookieObject.nodeId;
		}
<<<<<<< HEAD
	}, []);
=======
	}, [templates]);
>>>>>>> ed312f10
	function hardReset() {
		newNodeId.current = 0;
		setTabIndex(0);
		setFlows([]);
<<<<<<< HEAD
		setId(uuidv4());
=======
		setId(0);
>>>>>>> ed312f10
	}

	/**
	 * Downloads the current flow as a JSON file
	 */
	function downloadFlow(flow: FlowType) {
		// create a data URI with the current flow data
		const jsonString = `data:text/json;chatset=utf-8,${encodeURIComponent(
			JSON.stringify(flow)
		)}`;

		// create a link element and set its properties
		const link = document.createElement("a");
		link.href = jsonString;
		link.download = `${normalCaseToSnakeCase(flows[tabIndex].name)}.json`;

		// simulate a click on the link element to trigger the download
		link.click();
		setNoticeData({
			title: "Warning: Critical data,JSON file may including API keys.",
		});
	}

	/**
	 * Creates a file input and listens to a change event to upload a JSON flow file.
	 * If the file type is application/json, the file is read and parsed into a JSON object.
	 * The resulting JSON object is passed to the addFlow function.
	 */
	function uploadFlow() {
		// create a file input
		const input = document.createElement("input");
		input.type = "file";
		// add a change event listener to the file input
		input.onchange = (e: Event) => {
			// check if the file type is application/json
			if ((e.target as HTMLInputElement).files[0].type === "application/json") {
				// get the file from the file input
				const file = (e.target as HTMLInputElement).files[0];
				// read the file as text
				file.text().then((text) => {
					// parse the text into a JSON object
					let flow: FlowType = JSON.parse(text);
					flow.data.nodes.forEach((node) => {
						if (Object.keys(templates[node.data.type]["template"]).length>0) {
							node.data.node.template = updateObject(
								node.data.node.template as TemplateVariableType,
								templates[node.data.type][
									"template"
								] as unknown as TemplateVariableType
							);
						}
					});

					addFlow();
				});
			}
		};
		// trigger the file input click event to open the file dialog
		input.click();
	}
	/**
	 * Removes a flow from an array of flows based on its id.
	 * Updates the state of flows and tabIndex using setFlows and setTabIndex hooks.
	 * @param {string} id - The id of the flow to remove.
	 */
	function removeFlow(id: string) {
		setFlows((prevState) => {
			const newFlows = [...prevState];
			const index = newFlows.findIndex((flow) => flow.id === id);
			if (index >= 0) {
				if (index === tabIndex) {
					setTabIndex(flows.length - 2);
					newFlows.splice(index, 1);
				} else {
					let flowId = flows[tabIndex].id;
					newFlows.splice(index, 1);
					setTabIndex(newFlows.findIndex((flow) => flow.id === flowId));
				}
			}
			return newFlows;
		});
	}
	/**
	 * Add a new flow to the list of flows.
	 * @param flow Optional flow to add.
	 */
	function addFlow(flow?: FlowType) {
		// Get data from the flow or set it to null if there's no flow provided.
		const data = flow?.data ? flow.data : null;
		const description = flow?.description ? flow.description : "";

		// Create a new flow with a default name if no flow is provided.
		let newFlow: FlowType = {
			description,
			name: flow?.name ?? "New Flow",
			id: id.toString(),
			data,
		};

		// Increment the ID counter.
		setId(uuidv4());

		// Add the new flow to the list of flows.
		setFlows((prevState) => {
			const newFlows = [...prevState, newFlow];
			return newFlows;
		});

		// Set the tab index to the new flow.
		setTabIndex(flows.length);
	}
	/**
	 * Updates an existing flow with new data
	 * @param newFlow - The new flow object containing the updated data
	 */
	function updateFlow(newFlow: FlowType) {
		setFlows((prevState) => {
			const newFlows = [...prevState];
			const index = newFlows.findIndex((flow) => flow.id === newFlow.id);
			if (index !== -1) {
				newFlows[index].description = newFlow.description ?? "";
				newFlows[index].data = newFlow.data;
				newFlows[index].name = newFlow.name;
			}
			return newFlows;
		});
	}

	return (
		<TabsContext.Provider
			value={{
				save,
				hardReset,
				tabIndex,
				setTabIndex,
				flows,
				incrementNodeId,
				removeFlow,
				addFlow,
				updateFlow,
				downloadFlow,
				uploadFlow,
			}}
		>
			{children}
		</TabsContext.Provider>
	);
}<|MERGE_RESOLUTION|>--- conflicted
+++ resolved
@@ -10,12 +10,9 @@
 import { LangFlowState, TabsContextType } from "../types/tabs";
 import { normalCaseToSnakeCase, updateObject } from "../utils";
 import { alertContext } from "./alertContext";
-<<<<<<< HEAD
-const { v4: uuidv4 } = require('uuid');
-=======
 import { typesContext } from "./typesContext";
 import { TemplateVariableType } from "../types/api";
->>>>>>> ed312f10
+const { v4: uuidv4 } = require('uuid');
 
 const TabsContextInitialValue: TabsContextType = {
 	save: () => {},
@@ -28,11 +25,6 @@
 	incrementNodeId: () => 0,
 	downloadFlow: (flow: FlowType) => {},
 	uploadFlow: () => {},
-<<<<<<< HEAD
-=======
-	lockChat: false,
-	setLockChat: (prevState: boolean) => {},
->>>>>>> ed312f10
 	hardReset: () => {},
 };
 
@@ -44,13 +36,8 @@
 	const { setNoticeData } = useContext(alertContext);
 	const [tabIndex, setTabIndex] = useState(0);
 	const [flows, setFlows] = useState<Array<FlowType>>([]);
-<<<<<<< HEAD
 	const [id, setId] = useState("");
-=======
-	const [id, setId] = useState(0);
-	const [lockChat, setLockChat] = useState(false);
 	const { templates } = useContext(typesContext);
->>>>>>> ed312f10
 
 	const newNodeId = useRef(0);
 	function incrementNodeId() {
@@ -58,10 +45,6 @@
 		return newNodeId.current;
 	}
 	function save() {
-<<<<<<< HEAD
-=======
-		console.log("save");
->>>>>>> ed312f10
 		if (flows.length !== 0)
 			window.localStorage.setItem(
 				"tabsData",
@@ -95,20 +78,12 @@
 			setId(cookieObject.id);
 			newNodeId.current = cookieObject.nodeId;
 		}
-<<<<<<< HEAD
-	}, []);
-=======
 	}, [templates]);
->>>>>>> ed312f10
 	function hardReset() {
 		newNodeId.current = 0;
 		setTabIndex(0);
 		setFlows([]);
-<<<<<<< HEAD
-		setId(uuidv4());
-=======
-		setId(0);
->>>>>>> ed312f10
+		setId("");
 	}
 
 	/**
