from typing import Callable, Optional, Union

from langchain.chains import LLMChain

from langflow import CustomComponent
from langflow.field_typing import BaseLanguageModel, BaseMemory, BasePromptTemplate, Chain, Text


class LLMChainComponent(CustomComponent):
    display_name = "LLMChain"
    description = "Chain to run queries against LLMs"

    def build_config(self):
        return {
            "prompt": {"display_name": "Prompt"},
            "llm": {"display_name": "LLM"},
            "memory": {"display_name": "Memory"},
            "code": {"show": False},
        }

    def build(
        self,
        prompt: BasePromptTemplate,
        llm: BaseLanguageModel,
        memory: Optional[BaseMemory] = None,
<<<<<<< HEAD
    ) -> Union[Chain, Callable, Text]:
=======
    ) -> Union[Chain, Callable, LLMChain]:
>>>>>>> e61e4ac5
        return LLMChain(prompt=prompt, llm=llm, memory=memory)<|MERGE_RESOLUTION|>--- conflicted
+++ resolved
@@ -1,7 +1,6 @@
 from typing import Callable, Optional, Union
 
 from langchain.chains import LLMChain
-
 from langflow import CustomComponent
 from langflow.field_typing import BaseLanguageModel, BaseMemory, BasePromptTemplate, Chain, Text
 
@@ -23,9 +22,5 @@
         prompt: BasePromptTemplate,
         llm: BaseLanguageModel,
         memory: Optional[BaseMemory] = None,
-<<<<<<< HEAD
     ) -> Union[Chain, Callable, Text]:
-=======
-    ) -> Union[Chain, Callable, LLMChain]:
->>>>>>> e61e4ac5
         return LLMChain(prompt=prompt, llm=llm, memory=memory)